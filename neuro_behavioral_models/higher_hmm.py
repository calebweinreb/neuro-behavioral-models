--- conflicted
+++ resolved
@@ -16,7 +16,6 @@
     parallel_hmm_posterior_sample,
 )
 
-<<<<<<< HEAD
 from .util import (
     simulate_hmm_states,
     gradient_descent,
@@ -24,10 +23,7 @@
     add_dof,
     sample_laplace,
 )
-=======
-from .util import sample_hmc, simulate_hmm_states, gradient_descent, remove_dof, add_dof
 from jax_moseq.utils.transitions import resample_hdp_transitions, init_hdp_transitions
->>>>>>> 2b05e44f
 
 na = jnp.newaxis
 
@@ -471,43 +467,4 @@
     emission_base, emission_biases = sample_laplace(
         seed, log_prob_fn, estimate_emission_params(sufficient_stats)
     )
-<<<<<<< HEAD
-    return emission_base, emission_biases
-
-
-@partial(jax.jit, static_argnums=(3,))
-def resample_trans_probs(
-    seed: Float[Array, "2"],
-    mask: Int[Array, "n_sessions n_timesteps"],
-    states: Int[Array, "n_sessions n_timesteps"],
-    n_states: int,
-    beta: Float,
-    kappa: Float,
-) -> Float[Array, "n_states n_states"]:
-    """Resample transition probabilities from their posterior distribution.
-
-    Args:
-        seed: random seed
-        mask: mask of valid observations
-        states: hidden states
-        n_states: number of hidden states
-        beta: Dirichlet concentration parameter
-        kappa: Dirichlet concentration parameter
-
-    Returns:
-        trans_probs: posterior transition probabilities
-    """
-    trans_counts = (
-        jnp.zeros((n_states, n_states))
-        .at[states[:, :-1], states[:, 1:]]
-        .add(mask[:, :-1])
-    )
-    trans_probs = jax.vmap(jr.dirichlet)(
-        jr.split(seed, n_states), trans_counts + beta + jnp.eye(n_states) * kappa
-    )
-    return remove_dof(jnp.log(trans_probs), 1)
-=======
-    emission_base = hmc_sample[0][0]
-    emission_biases = hmc_sample[1][0]
-    return emission_base, emission_biases
->>>>>>> 2b05e44f
+    return emission_base, emission_biases