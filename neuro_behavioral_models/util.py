--- conflicted
+++ resolved
@@ -103,14 +103,9 @@
         params: Optimized parameters.
         losses: Losses recorded at each epoch.
     """
-<<<<<<< HEAD
-    n_states = trans_probs.shape[0]
-    initial_distribution = jnp.ones(n_states) / n_states
-=======
     optimizer = optax.adam(learning_rate)
     opt_state = optimizer.init(init_params)
     loss_grad_fn = jax.value_and_grad(loss_fn)
->>>>>>> df35609f
 
     @jax.jit
     def train_step(params, opt_state):
